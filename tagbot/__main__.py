--- conflicted
+++ resolved
@@ -6,11 +6,8 @@
 from .repo import Repo
 
 repo_name = os.getenv("GITHUB_REPOSITORY", "")
-<<<<<<< HEAD
+branches = os.getenv("INPUT_BRANCHES", "false") == "true"
 changelog = os.getenv("INPUT_CHANGELOG", "")
-=======
-branches = os.getenv("INPUT_BRANCHES", "false") == "true"
->>>>>>> aed2e492
 dispatch = os.getenv("INPUT_DISPATCH", "false") == "true"
 registry_name = os.getenv("INPUT_REGISTRY", "")
 token = os.getenv("INPUT_TOKEN", "")
@@ -30,23 +27,15 @@
 for version, sha in versions.items():
     info(f"Processing version {version} ({sha})")
     try:
-<<<<<<< HEAD
-        log = repo.changelog(version, sha)
-=======
+
         if branches:
             repo.handle_release_branch(version)
-        log = repo.changelog(version)
->>>>>>> aed2e492
+        log = repo.changelog(version, sha)
         repo.create_release(version, sha, log)
     except Abort as e:
         error(e.args[0])
 
 from . import STATUS
 
-<<<<<<< HEAD
-sys.exit(STATUS)
-=======
 info(f"Exiting with status {STATUS}")
-
-exit(STATUS)
->>>>>>> aed2e492
+sys.exit(STATUS)