--- conflicted
+++ resolved
@@ -9,13 +9,8 @@
 from github import Github, UnknownObjectException
 from github.Requester import requests
 
-<<<<<<< HEAD
-from . import DELTA, Abort, git, debug, info, warn, error
+from . import DELTA, Abort, git, git_check, debug, info, warn, error
 from .changelog import Changelog
-=======
-from . import DELTA, Abort, git, git_check, debug, info, warn, error
-from .changelog import get_changelog
->>>>>>> aed2e492
 
 
 class Repo:
@@ -81,9 +76,9 @@
 
     def _fetch_branch(self, master: str, branch: str) -> bool:
         """Try to checkout a remote branch, and return whether or not it succeeded."""
-        if not git_check("checkout", branch, repo=self._dir()):
+        if not git_check("checkout", branch, repo=self._dir):
             return False
-        git("checkout", master, repo=self._dir())
+        git("checkout", master, repo=self._dir)
         return True
 
     def _tag_exists(self, version: str) -> bool:
@@ -152,20 +147,18 @@
 
     def _can_fast_forward(self, master: str, branch: str) -> bool:
         """Check whether master can be fast-forwarded to branch."""
-        return git_check(
-            "merge-base", "--is-ancestor", master, branch, repo=self._dir()
-        )
+        return git_check("merge-base", "--is-ancestor", master, branch, repo=self._dir)
 
     def _merge_and_delete_branch(self, master: str, branch: str) -> None:
         """Merge a branch into master and delete the branch."""
-        git("checkout", master, repo=self._dir())
-        git("merge", branch, repo=self._dir())
-        git("push", "origin", master, repo=self._dir())
-        git("push", "-d", "origin", branch, repo=self._dir())
+        git("checkout", master, repo=self._dir)
+        git("merge", branch, repo=self._dir)
+        git("push", "origin", master, repo=self._dir)
+        git("push", "-d", "origin", branch, repo=self._dir)
 
     def _create_release_branch_pr(self, version: str, master: str, branch: str) -> None:
         """Create a pull request for the release branch."""
-        self.__repo.create_pull(
+        self._repo.create_pull(
             title=f"Merge release branch for {version}",
             body="",
             head=branch,
@@ -193,12 +186,9 @@
         )
         debug(f"Dispatch response code: {resp.status_code}")
 
-<<<<<<< HEAD
-    def changelog(self, version: str, sha: str) -> Optional[str]:
-=======
     def handle_release_branch(self, version: str) -> None:
         """Merge an existing release branch or create a PR to merge it."""
-        master = self.__repo.default_branch
+        master = self._repo.default_branch
         branch = f"release-{version[1:]}"
         if not self._fetch_branch(master, branch):
             info(f"Release branch {branch} does not exist")
@@ -210,8 +200,7 @@
             info("Release branch cannot be fast-forwarded, creating pull request")
             self._create_release_branch_pr(version, master, branch)
 
-    def changelog(self, version: str) -> Optional[str]:
->>>>>>> aed2e492
+    def changelog(self, version: str, sha: str) -> Optional[str]:
         """Get the changelog for a new version."""
         return self._changelog.get(version, sha)
 
