--- conflicted
+++ resolved
@@ -1,6 +1,6 @@
 from datetime import datetime, timedelta
 from io import StringIO
-from unittest.mock import Mock, patch
+from unittest.mock import Mock, call, patch
 
 from github import UnknownObjectException
 
@@ -66,17 +66,11 @@
     assert r._commit_from_tree("c") is None
 
 
-<<<<<<< HEAD
-def test_tag_exists():
-    r = _repo()
-    r._git = Mock(side_effect=["v1.2.3", ""])
-    r._Repo__dir = "dir"
-=======
 @patch("tagbot.repo.git_check", side_effect=[True, False])
 @patch("tagbot.repo.git", return_value="")
 def test_fetch_branch(git, git_check):
-    r = Repo("", "", "")
-    r._dir = lambda: "dir"
+    r = _repo()
+    r._Repo__dir = "dir"
     assert r._fetch_branch("master", "foo")
     git_check.assert_called_with("checkout", "foo", repo="dir")
     git.assert_called_with("checkout", "master", repo="dir")
@@ -84,11 +78,10 @@
     git_check.assert_called_with("checkout", "bar", repo="dir")
 
 
-@patch("tagbot.repo.git", side_effect=["v1.2.3", ""])
-def test_tag_exists(git):
-    r = Repo("", "", "")
-    r._dir = lambda: "dir"
->>>>>>> aed2e492
+def test_tag_exists():
+    r = _repo()
+    r._git = Mock(side_effect=["v1.2.3", ""])
+    r._Repo__dir = "dir"
     assert r._tag_exists("v1.2.3")
     r._git.assert_called_with("tag", "--list", "v1.2.3")
     assert not r._tag_exists("v3.2.1")
@@ -182,8 +175,8 @@
 
 @patch("tagbot.repo.git_check", side_effect=[True, False])
 def test_can_fast_forward(git_check):
-    r = Repo("", "", "")
-    r._dir = lambda: "dir"
+    r = _repo()
+    r._Repo__dir = "dir"
     assert r._can_fast_forward("master1", "branch1")
     git_check.assert_called_with(
         "merge-base", "--is-ancestor", "master1", "branch1", repo="dir"
@@ -196,8 +189,8 @@
 
 @patch("tagbot.repo.git")
 def test_merge_and_delete_branch(git):
-    r = Repo("", "", "")
-    r._dir = lambda: "dir"
+    r = _repo()
+    r._Repo__dir = "dir"
     r._merge_and_delete_branch("master", "branch")
     git.assert_has_calls(
         [
@@ -211,9 +204,9 @@
 
 @patch("tagbot.repo.Github")
 def test_create_release_branch_pr(Github):
-    r = Repo("", "", "")
+    r = _repo()
     r._create_release_branch_pr("v1.2.3", "master", "branch")
-    r._Repo__repo.create_pull.assert_called_once_with(
+    r._repo.create_pull.assert_called_once_with(
         title="Merge release branch for v1.2.3", body="", head="branch", base="master",
     )
 
@@ -229,12 +222,9 @@
     assert r.new_versions() == {"2.3.4": "bcd"}
 
 
-<<<<<<< HEAD
-=======
-@patch("tagbot.repo.Github")
-def test_handle_release_branch(Github):
-    r = Repo("", "", "")
-    r._Repo__repo.default_branch = "master"
+def test_handle_release_branch():
+    r = _repo()
+    r._repo = Mock(default_branch="master")
     r._fetch_branch = Mock(side_effect=[False, True, True])
     r._can_fast_forward = Mock(side_effect=[True, False])
     r._merge_and_delete_branch = Mock()
@@ -249,13 +239,10 @@
     )
 
 
-@patch("tagbot.repo.Github")
->>>>>>> aed2e492
 @patch("requests.post")
 def test_create_dispatch_event(post):
     r = _repo(token="x")
-    r._repo = Mock()
-    r._repo.full_name = "Foo/Bar"
+    r._repo = Mock(full_name="Foo/Bar")
     r.create_dispatch_event({"a": "b", "c": "d"})
     post.assert_called_once_with(
         "https://api.github.com/repos/Foo/Bar/dispatches",
